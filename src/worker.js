/* -*- Mode: Java; tab-width: 2; indent-tabs-mode: nil; c-basic-offset: 2 -*- */
/* vim: set shiftwidth=2 tabstop=2 autoindent cindent expandtab: */

'use strict';

function MessageHandler(name, comObj) {
  this.name = name;
  this.comObj = comObj;
  var ah = this.actionHandler = {};

  ah['console_log'] = [function ahConsoleLog(data) {
      console.log.apply(console, data);
  }];
  ah['console_error'] = [function ahConsoleError(data) {
      console.error.apply(console, data);
  }];

  comObj.onmessage = function messageHandlerComObjOnMessage(event) {
    var data = event.data;
    if (data.action in ah) {
      var action = ah[data.action];
      action[0].call(action[1], data.data);
    } else {
      throw 'Unkown action from worker: ' + data.action;
    }
  };
}

MessageHandler.prototype = {
  on: function messageHandlerOn(actionName, handler, scope) {
    var ah = this.actionHandler;
    if (ah[actionName]) {
      throw 'There is already an actionName called "' + actionName + '"';
    }
    ah[actionName] = [handler, scope];
  },

  send: function messageHandlerSend(actionName, data) {
    this.comObj.postMessage({
      action: actionName,
      data: data
    });
  }
};

var WorkerProcessorHandler = {
  setup: function wphSetup(handler) {
    var pdfDoc = null;

<<<<<<< HEAD
    handler.on('workerSrc', function(data) {
      // In development, the `workerSrc` message is handled in the
      // `worker_loader.js` file. In production the workerProcessHandler is
      // called for this. This servers as a dummy to prevent calling an
      // undefined action `workerSrc`.
    });

    handler.on('doc', function(data) {
=======
    handler.on('doc', function wphSetupDoc(data) {
>>>>>>> 112115c0
      // Create only the model of the PDFDoc, which is enough for
      // processing the content of the pdf.
      pdfDoc = new PDFDocModel(new Stream(data));
    });

    handler.on('page_request', function wphSetupPageRequest(pageNum) {
      pageNum = parseInt(pageNum);

      var page = pdfDoc.getPage(pageNum);

      // The following code does quite the same as
      // Page.prototype.startRendering, but stops at one point and sends the
      // result back to the main thread.
      var gfx = new CanvasGraphics(null);

      var start = Date.now();

      var dependency = [];

      // Pre compile the pdf page and fetch the fonts/images.
      var IRQueue = page.getIRQueue(handler, dependency);

      console.log('page=%d - getIRQueue: time=%dms, len=%d', pageNum,
                                  Date.now() - start, IRQueue.fnArray.length);

      // Filter the dependecies for fonts.
      var fonts = {};
      for (var i = 0; i < dependency.length; i++) {
        var dep = dependency[i];
        if (dep.indexOf('font_') == 0) {
          fonts[dep] = true;
        }
      }

      handler.send('page', {
        pageNum: pageNum,
        IRQueue: IRQueue,
        depFonts: Object.keys(fonts)
      });
    }, this);

    handler.on('font', function wphSetupFont(data) {
      var objId = data[0];
      var name = data[1];
      var file = data[2];
      var properties = data[3];

      var font = {
        name: name,
        file: file,
        properties: properties
      };

      // Some fonts don't have a file, e.g. the build in ones like Arial.
      if (file) {
        var fontFileDict = new Dict();
        fontFileDict.map = file.dict.map;

        var fontFile = new Stream(file.bytes, file.start,
                                  file.end - file.start, fontFileDict);

        // Check if this is a FlateStream. Otherwise just use the created
        // Stream one. This makes complex_ttf_font.pdf work.
        var cmf = file.bytes[0];
        if ((cmf & 0x0f) == 0x08) {
          font.file = new FlateStream(fontFile);
        } else {
          font.file = fontFile;
        }
      }

      var obj = new Font(font.name, font.file, font.properties);

      var str = '';
      var objData = obj.data;
      if (objData) {
        var length = objData.length;
        for (var j = 0; j < length; ++j)
          str += String.fromCharCode(objData[j]);
      }

      obj.str = str;

      // Remove the data array form the font object, as it's not needed
      // anymore as we sent over the ready str.
      delete obj.data;

      handler.send('font_ready', [objId, obj]);
    });
  }
};

var consoleTimer = {};

var workerConsole = {
  log: function log() {
    var args = Array.prototype.slice.call(arguments);
    postMessage({
      action: 'console_log',
      data: args
    });
  },

  error: function error() {
    var args = Array.prototype.slice.call(arguments);
    postMessage({
      action: 'console_error',
      data: args
    });
  },

  time: function time(name) {
    consoleTimer[name] = Date.now();
  },

  timeEnd: function timeEnd(name) {
    var time = consoleTimer[name];
    if (time == null) {
      throw 'Unkown timer name ' + name;
    }
    this.log('Timer:', name, Date.now() - time);
  }
};

// Worker thread?
if (typeof window === 'undefined') {
  globalScope.console = workerConsole;

  var handler = new MessageHandler('worker_processor', this);
  WorkerProcessorHandler.setup(handler);
}
<|MERGE_RESOLUTION|>--- conflicted
+++ resolved
@@ -47,18 +47,14 @@
   setup: function wphSetup(handler) {
     var pdfDoc = null;
 
-<<<<<<< HEAD
-    handler.on('workerSrc', function(data) {
+    handler.on('workerSrc', function wphSetupWorkerSrc(data) {
       // In development, the `workerSrc` message is handled in the
       // `worker_loader.js` file. In production the workerProcessHandler is
       // called for this. This servers as a dummy to prevent calling an
       // undefined action `workerSrc`.
     });
 
-    handler.on('doc', function(data) {
-=======
     handler.on('doc', function wphSetupDoc(data) {
->>>>>>> 112115c0
       // Create only the model of the PDFDoc, which is enough for
       // processing the content of the pdf.
       pdfDoc = new PDFDocModel(new Stream(data));
