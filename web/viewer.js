--- conflicted
+++ resolved
@@ -508,21 +508,6 @@
     var pages = this.pages = [];
     var pagesRefMap = {};
     var thumbnails = this.thumbnails = [];
-<<<<<<< HEAD
-    for (var i = 1; i <= pagesCount; i++) {
-      var page = pdf.getPage(i);
-      var pageView = new PageView(container, page, i, page.width, page.height,
-                                  page.stats, this.navigateTo.bind(this));
-      var thumbnailView = new ThumbnailView(thumbsView, page, i,
-                                            page.width / page.height);
-      bindOnAfterDraw(pageView, thumbnailView);
-
-      pages.push(pageView);
-      thumbnails.push(thumbnailView);
-      var pageRef = page.ref;
-      pagesRefMap[pageRef.num + ' ' + pageRef.gen + ' R'] = i;
-    }
-=======
     var pagePromises = [];
     for (var i = 1; i <= pagesCount; i++)
       pagePromises.push(pdfDocument.getPage(i));
@@ -533,7 +518,7 @@
         var page = promisedPages[i - 1];
         var pageView = new PageView(container, page, i, scale,
                                     page.stats, self.navigateTo.bind(self));
-        var thumbnailView = new ThumbnailView(sidebar, page, i);
+        var thumbnailView = new ThumbnailView(thumbsView, page, i);
         bindOnAfterDraw(pageView, thumbnailView);
 
         pages.push(pageView);
@@ -544,30 +529,20 @@
 
       self.pagesRefMap = pagesRefMap;
     });
->>>>>>> cec7a92a
 
     var destinationsPromise = pdfDocument.getDestinations();
     destinationsPromise.then(function(destinations) {
       self.destinations = destinations;
     });
 
-<<<<<<< HEAD
-    if (pdf.catalog.documentOutline) {
-      this.outline = new DocumentOutlineView(pdf.catalog.documentOutline);
-      var outlineSwitchButton = document.getElementById('viewOutline');
-      outlineSwitchButton.removeAttribute('disabled');
-      this.switchSidebarView('outline');
-    }
-=======
     // outline and initial view depends on destinations and pagesRefMap
     PDFJS.Promise.all([pagesPromise, destinationsPromise]).then(function() {
       pdfDocument.getOutline().then(function(outline) {
         if (!outline)
           return;
->>>>>>> cec7a92a
 
         self.outline = new DocumentOutlineView(outline);
-        var outlineSwitchButton = document.getElementById('outlineSwitch');
+        var outlineSwitchButton = document.getElementById('viewOutline');
         outlineSwitchButton.removeAttribute('disabled');
         self.switchSidebarView('outline');
       });
@@ -712,8 +687,8 @@
 
     var view = document.getElementById('thumbnailView');
     var currentHeight = kBottomMargin;
-    var top = view.scrollTop;
-
+    
+    var top = view.scrollTop;    
     for (var i = 1; i <= thumbs.length; ++i) {
       var thumb = thumbs[i - 1];
       var thumbHeight = thumb.height * thumb.scaleY + kBottomMargin;
@@ -724,7 +699,6 @@
     }
 
     var bottom = top + view.clientHeight;
-
     for (; i <= thumbs.length && currentHeight < bottom; ++i) {
       var singleThumb = thumbs[i - 1];
       visibleThumbs.push({ id: singleThumb.id, y: currentHeight,
@@ -1067,20 +1041,10 @@
   var pageRatio = pageWidth / pageHeight;
   this.id = id;
 
-<<<<<<< HEAD
   var canvasWidth = 98;
   var canvasHeight = canvasWidth / this.width * this.height;
-  var scaleX = this.scaleX = (canvasWidth / this.width);
-  var scaleY = this.scaleY = (canvasHeight / this.height);
-=======
-  var maxThumbSize = 134;
-  var canvasWidth = this.width = pageRatio >= 1 ? maxThumbSize :
-    maxThumbSize * pageRatio;
-  var canvasHeight = this.height = pageRatio <= 1 ? maxThumbSize :
-    maxThumbSize / pageRatio;
   var scaleX = this.scaleX = (canvasWidth / pageWidth);
   var scaleY = this.scaleY = (canvasHeight / pageHeight);
->>>>>>> cec7a92a
 
   var div = document.createElement('div');
   div.id = 'thumbnailContainer' + id;
@@ -1101,7 +1065,7 @@
     canvas.className = 'thumbnailImage';
 
     div.setAttribute('data-loaded', true);
-
+    
     var ring = document.createElement('div');
     ring.className = 'thumbnailSelectionRing';
     ring.appendChild(canvas);
@@ -1112,12 +1076,6 @@
     ctx.fillStyle = 'rgb(255, 255, 255)';
     ctx.fillRect(0, 0, canvasWidth, canvasHeight);
     ctx.restore();
-<<<<<<< HEAD
-
-    var view = page.view;
-    ctx.translate(-view.x * scaleX, -view.y * scaleY);
-=======
->>>>>>> cec7a92a
     return ctx;
   }
 
@@ -1361,7 +1319,6 @@
     PDFBug.init();
   }
 
-<<<<<<< HEAD
   var thumbsView = document.getElementById('thumbnailView');
   thumbsView.addEventListener('scroll', updateThumbViewArea, true);
 
@@ -1372,11 +1329,8 @@
       document.getElementById('sidebarContainer').classList.toggle('hidden');
       updateThumbViewArea();
     });
-=======
-  var sidebarScrollView = document.getElementById('sidebarScrollView');
-  sidebarScrollView.addEventListener('scroll', updateThumbViewArea, true);
+
   PDFView.open(file, 0);
->>>>>>> cec7a92a
 }, true);
 
 /**
