--- conflicted
+++ resolved
@@ -889,16 +889,12 @@
     if (typeof file === "string") {
       // URL
       this.setTitleUsingUrl(file);
-      parameters.url = file;
-<<<<<<< HEAD
-	  // Set docBaseUrl to allow resolving of relative href's. 
-	  // Replace "storage" ref with "viewer", to allow backing application to redirect if necessary.
-      parameters.docBaseUrl = (file.substring(0, file.lastIndexOf("/")) + "/").replace("/storage/", "/viewer/");
-    } else if (file && 'byteLength' in file) { // ArrayBuffer
-=======
+        parameters.url = file;
+        // Set docBaseUrl to allow resolving of relative href's. 
+        // Replace "storage" ref with "viewer", to allow backing application to redirect if necessary.
+        parameters.docBaseUrl = (file.substring(0, file.lastIndexOf("/")) + "/").replace("/storage/", "/viewer/");
     } else if (file && "byteLength" in file) {
       // ArrayBuffer
->>>>>>> 228adbf6
       parameters.data = file;
     } else if (file.url && file.originalUrl) {
       this.setTitleUsingUrl(file.originalUrl);
